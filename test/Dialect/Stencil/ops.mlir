--- conflicted
+++ resolved
@@ -134,7 +134,6 @@
   return
 }
 
-<<<<<<< HEAD
 // -----
 
 // CHECK-LABEL: func @sequential(%{{.*}}: f64) 
@@ -145,22 +144,6 @@
     ^bb0(%1 : f64):
     %2 = "stencil.store_result"(%1) : (f64) -> !stencil.result<f64>
     "stencil.return"(%2) : (!stencil.result<f64>) -> ()
-  }) {seq=[2, 0, 60, 1]} : (f64) -> !stencil.temp<?x?x?xf64>
-  return
-}
-
-// -----
-
-// CHECK-LABEL: func @depend(%{{.*}}: f64) 
-func @depend(%in : f64)
-  attributes { stencil.program } {
-  // CHECK %{{.*}} = stencil.apply seq(dim = 2, range = 0 to 60, dir = 1) (%{{.*}}: f64) -> !stencil.temp<1x2x3xf64>
-  %0 = "stencil.apply"(%in) ({
-    ^bb0(%1 : f64):
-    //  CHECK: %{{.*}} = stencil.depend 0 [0, 0, -3] : f64
-    %2 = "stencil.depend"() {output = 0, offset = [0, 0, -3]} : () -> f64
-    %3 = "stencil.store_result"(%2) : (f64) -> !stencil.result<f64>
-    "stencil.return"(%3) : (!stencil.result<f64>) -> ()
   }) {seq=[2, 0, 60, 1]} : (f64) -> !stencil.temp<?x?x?xf64>
   return
 }
@@ -179,7 +162,4 @@
     "stencil.return"(%2, %3) : (!stencil.result<f64>, !stencil.result<f64>) -> ()
   }) : (f64) -> (!stencil.temp<?x?x?xf64>, !stencil.temp<?x?x?xf64>)
   return
-}
-=======
-
->>>>>>> ed4537d1
+}