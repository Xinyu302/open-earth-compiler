#include "Dialect/Stencil/Passes.h"
#include "Dialect/Stencil/StencilDialect.h"
#include "Dialect/Stencil/StencilOps.h"
#include "Dialect/Stencil/StencilTypes.h"
#include "Dialect/Stencil/StencilUtils.h"
#include "PassDetail.h"
#include "mlir/Dialect/SCF/SCF.h"
#include "mlir/Dialect/StandardOps/IR/Ops.h"
#include "mlir/IR/BlockAndValueMapping.h"
#include "mlir/IR/Function.h"
#include "mlir/IR/MLIRContext.h"
#include "mlir/IR/Operation.h"
#include "mlir/IR/OperationSupport.h"
#include "mlir/IR/PatternMatch.h"
#include "mlir/IR/Region.h"
#include "mlir/IR/Value.h"
#include "mlir/Pass/Pass.h"
#include "mlir/Support/LLVM.h"
#include "mlir/Support/LogicalResult.h"
#include "mlir/Transforms/Passes.h"
#include "mlir/Transforms/Utils.h"
#include "llvm/ADT/STLExtras.h"
#include "llvm/IR/Value.h"
#include "llvm/Support/Casting.h"
#include "llvm/Support/raw_ostream.h"
#include <algorithm>
#include <cstdint>

using namespace mlir;
using namespace stencil;

namespace {

// Base class for the stencil inlining patterns
struct StencilInliningPattern : public ApplyOpPattern {
  using ApplyOpPattern::ApplyOpPattern;

  // Check if the the apply operation is the only consumer
  bool hasSingleConsumer(stencil::ApplyOp producerOp,
                         stencil::ApplyOp applyOp) const {
    return llvm::all_of(producerOp.getOperation()->getUsers(),
                        [&](Operation *op) { return op == applyOp; });
  }

  // Check if inlining is possible
  bool isStencilInliningPossible(stencil::ApplyOp producerOp,
                                 stencil::ApplyOp consumerOp) const {
<<<<<<< HEAD
    // Do not inline sequential producers or consumers currently
    if (producerOp.seq().hasValue() || consumerOp.seq().hasValue())
      return false;

    // Do not inline producer ops that return void values
    bool containsEmptyStores = false;
    producerOp.walk([&](stencil::StoreResultOp resultOp) {
      if (resultOp.operands().size() == 0)
        containsEmptyStores = true;
    });
    if (containsEmptyStores)
      return false;

=======
>>>>>>> ed4537d1
    // Do not inline producers accessed at dynamic offsets
    for (auto operand : llvm::enumerate(consumerOp.operands())) {
      if (operand.value().getDefiningOp() == producerOp &&
          llvm::any_of(
              consumerOp.getBody()->getArgument(operand.index()).getUsers(),
              [](Operation *op) { return isa<stencil::DynAccessOp>(op); }))
        return false;
    }
    return true;
  }

  // Check if rerouting is possible
  bool isStencilReroutingPossible(stencil::ApplyOp producerOp,
                                  stencil::ApplyOp consumerOp) const {
    // Perform producer consumer inlining instead
    if (hasSingleConsumer(producerOp, consumerOp))
      return false;

    // Ensure the consumer dependencies are computed before the producer
    for (auto operand : consumerOp.getOperands()) {
      if (operand.getDefiningOp()) {
        if (producerOp.getOperation()->isBeforeInBlock(operand.getDefiningOp()))
          return false;
      }
    }
    return true;
  }
};

// Pattern rerouting output edge via consumer
struct RerouteRewrite : public StencilInliningPattern {
  using StencilInliningPattern::StencilInliningPattern;

  // Helper method inlining the consumer in the producer
  LogicalResult redirectStore(stencil::ApplyOp producerOp,
                              stencil::ApplyOp consumerOp,
                              PatternRewriter &rewriter) const {
    // Clone the producer op
    rewriter.setInsertionPointAfter(producerOp);
    auto clonedOp = rewriter.cloneWithoutRegions(producerOp);
    rewriter.inlineRegionBefore(producerOp.region(), clonedOp.region(),
                                clonedOp.region().begin());

    // Compute operand and result lists for the new consumer
    SmallVector<Value, 10> newOperands = consumerOp.getOperands();
    SmallVector<Value, 10> newResults = consumerOp.getResults();
    unsigned rerouteCount = 0;
    for (auto results :
         llvm::zip(producerOp.getResults(), clonedOp.getResults())) {
      Value original, cloned;
      std::tie(original, cloned) = results;
      // Add the results that have uses to the consumer results
      if (llvm::any_of(original.getUsers(),
                       [&](Operation *op) { return op != consumerOp; })) {
        newResults.push_back(cloned);
        newOperands.push_back(cloned);
        rerouteCount++;
      }
      // Replace the producer of result in the operands
      llvm::transform(newOperands, newOperands.begin(), [&](Value value) {
        return value == original ? cloned : value;
      });
    }

    // Create new consumer op right after the producer op
    auto newOp = rewriter.create<stencil::ApplyOp>(
        consumerOp.getLoc(), newOperands, newResults);
    rewriter.mergeBlocks(consumerOp.getBody(), newOp.getBody(),
                         newOp.getBody()->getArguments().take_front(
                             consumerOp.getNumOperands()));

    // Get the terminator of the cloned consumer op
    auto returnOp =
        dyn_cast<stencil::ReturnOp>(newOp.getBody()->getTerminator());
    rewriter.setInsertionPoint(returnOp);

    // Add accesses to rerouted operands and replace the return op
    SmallVector<Value, 10> retOperands = returnOp.getOperands();
    for (auto arg : newOp.getBody()->getArguments().take_back(rerouteCount)) {
      Index zeroOffset = {0, 0, 0};
      auto resultOp = rewriter.create<stencil::StoreResultOp>(
          returnOp.getLoc(), rewriter.create<stencil::AccessOp>(
                                 returnOp.getLoc(), arg, zeroOffset));
      retOperands.push_back(resultOp);
    }
    rewriter.create<stencil::ReturnOp>(returnOp.getLoc(), retOperands, nullptr);
    rewriter.eraseOp(returnOp);

    // Compute the replacement values for the producer results
    SmallVector<Value, 10> repResults =
        newOp.getResults().take_back(rerouteCount);
    // Duplicate the last element until we have enough replacement values
    while (repResults.size() < producerOp.getNumResults())
      repResults.push_back(repResults.back());

    // Replace the producer and consumer ops
    rewriter.replaceOp(producerOp, repResults);
    rewriter.replaceOp(
        consumerOp, newOp.getResults().take_front(consumerOp.getNumResults()));
    return success();
  }

  // Find a match and reroute the outputs of the stencil apply
  LogicalResult matchAndRewrite(stencil::ApplyOp applyOp,
                                PatternRewriter &rewriter) const override {
    // Find two apply ops with a shared dependency
    for (auto operand : applyOp.operands()) {
      if (operand.getDefiningOp()) {
        for (auto user : operand.getDefiningOp()->getUsers()) {
          // Only consider other apply operations
          if (auto producerOp = dyn_cast<stencil::ApplyOp>(user)) {
            // Only consider other consumers before the apply op
            if (user == applyOp.getOperation() ||
                !user->isBeforeInBlock(applyOp))
              continue;

            if (isStencilReroutingPossible(producerOp, applyOp) &&
                isStencilInliningPossible(producerOp, applyOp))
              return redirectStore(producerOp, applyOp, rewriter);
          }
        }
      }
    }
    return failure();
  }
};

// Pattern inlining producer into consumer
// (assuming the producer has only a single consumer)
struct InliningRewrite : public StencilInliningPattern {
  using StencilInliningPattern::StencilInliningPattern;

  // Helper method inlining the producer computation
  LogicalResult inlineProducer(stencil::ApplyOp producerOp,
                               stencil::ApplyOp consumerOp,
                               ValueRange producerResults,
                               PatternRewriter &rewriter) const {
    // Concatenate the operands of producer and consumer
    SmallVector<Value, 10> buildOperands = producerOp.getOperands();
    buildOperands.insert(buildOperands.end(), consumerOp.getOperands().begin(),
                         consumerOp.getOperands().end());

    // Create a build op to assemble the body of the inlined stencil
    auto loc = consumerOp.getLoc();
    auto buildOp = rewriter.create<stencil::ApplyOp>(
        loc, buildOperands, consumerOp.getResults());
    rewriter.mergeBlocks(consumerOp.getBody(), buildOp.getBody(),
                         buildOp.getBody()->getArguments().take_back(
                             consumerOp.getNumOperands()));

    // Compute the producer result arguments and the replacement offset
    SmallVector<Value, 10> repArgs;
    SmallVector<size_t, 10> repIdx;
    for (auto it :
         llvm::zip(buildOperands, buildOp.getBody()->getArguments())) {
      auto pos = std::find(producerOp.getResults().begin(),
                           producerOp.getResults().end(), std::get<0>(it));
      if (pos != producerOp.getResults().end()) {
        repArgs.push_back(std::get<1>(it));
        repIdx.push_back(std::distance(producerOp.getResults().begin(), pos));
      }
    }
    // Remove the store results ops in the producer to make it inlineable
    producerOp.walk([&](Operation *op) {
      // Remove the store result ops
      if (auto resultOp = dyn_cast<stencil::StoreResultOp>(op)) {
        assert(resultOp.operands().size() == 1 &&
               "expected store result ops to store a value");
        rewriter.replaceOp(resultOp, resultOp.operands());
      }
      // Remove the result types from the signature of the if ops.
      if (auto ifOp = dyn_cast<scf::IfOp>(op)) {
        if (llvm::any_of(ifOp.getResultTypes(),
                         [](Type type) { return type.isa<ResultType>(); })) {
          SmallVector<Type, 10> newTypes(ifOp.getNumResults());
          llvm::transform(
              ifOp.getResultTypes(), newTypes.begin(), [](Type type) {
                if (auto resultType = type.dyn_cast<stencil::ResultType>())
                  return resultType.getResultType();
                return type;
              });
          rewriter.setInsertionPoint(ifOp);
          scf::IfOp newOp = rewriter.create<scf::IfOp>(ifOp.getLoc(), newTypes,
                                                       ifOp.condition(), true);
          // All if operations returning a result have both results.
          rewriter.mergeBlocks(ifOp.getBody(0), newOp.getBody(0));
          rewriter.mergeBlocks(ifOp.getBody(1), newOp.getBody(1));
          rewriter.replaceOp(ifOp, newOp.getResults());
        }
      }
    });
    // Walk accesses of producer results and replace them by computation
    rewriter.setInsertionPoint(buildOp);
    buildOp.walk([&](stencil::AccessOp accessOp) {
      auto pos = std::find(repArgs.begin(), repArgs.end(), accessOp.temp());
      if (pos != repArgs.end()) {
        // Get the shift offset
        Index offset = cast<OffsetOp>(accessOp.getOperation()).getOffset();
        // Clone the entire producer and shift all accesses
        auto clonedOp = cast<stencil::ApplyOp>(rewriter.clone(*producerOp));
        clonedOp.walk(
            [&](stencil::ShiftOp shiftOp) { shiftOp.shiftByOffset(offset); });
        // Merge into to build op and erase the clone
        rewriter.mergeBlockBefore(clonedOp.getBody(), accessOp,
                                  buildOp.getBody()->getArguments().take_front(
                                      producerOp.getNumOperands()));
        rewriter.eraseOp(clonedOp);
        // Replace the access operation by the result of return operation
        auto index = repIdx[std::distance(repArgs.begin(), pos)];
        stencil::ReturnOp returnOp =
            cast<stencil::ReturnOp>(*std::prev(Block::iterator(accessOp)));
        rewriter.replaceOp(accessOp, returnOp.getOperand(index));
        rewriter.eraseOp(returnOp);
      }
    });

    // Clean unused and duplicate arguments of the build op
    auto newOp = cleanupOpArguments(buildOp, rewriter);
    assert(newOp && "expected op to have unused producer consumer edges");

    // Update the all uses and cleanup temporary ops
    rewriter.replaceOp(consumerOp, newOp.getResults());
    rewriter.eraseOp(buildOp);
    rewriter.eraseOp(producerOp);
    return success();
  }

  LogicalResult matchAndRewrite(stencil::ApplyOp applyOp,
                                PatternRewriter &rewriter) const override {
    // Search producer apply op
    for (auto operand : applyOp.operands()) {
      if (auto producerOp =
              dyn_cast_or_null<stencil::ApplyOp>(operand.getDefiningOp())) {
        // Try the next producer if inlining the current one is not possible
        if (isStencilInliningPossible(producerOp, applyOp) &&
            hasSingleConsumer(producerOp, applyOp)) {
          return inlineProducer(producerOp, applyOp, producerOp.getResults(),
                                rewriter);
        }
      }
    }
    return failure();
  }
}; // namespace

struct StencilInliningPass
    : public StencilInliningPassBase<StencilInliningPass> {
  void runOnFunction() override;
};

void StencilInliningPass::runOnFunction() {
  FuncOp funcOp = getFunction();
  // Only run on functions marked as stencil programs
  if (!StencilDialect::isStencilProgram(funcOp))
    return;

  // Verify unrolling has not been executed
  bool hasUnrolledStencils = false;
  funcOp.walk([&](stencil::ReturnOp returnOp) {
    if (returnOp.unroll().hasValue()) {
      returnOp.emitOpError("execute stencil inlining after stencil unrolling");
      hasUnrolledStencils = true;
    }
  });
  if (hasUnrolledStencils) {
    signalPassFailure();
    return;
  }

  OwningRewritePatternList patterns;
  patterns.insert<InliningRewrite, RerouteRewrite>(&getContext());
  applyPatternsAndFoldGreedily(funcOp, patterns);
}

} // namespace

std::unique_ptr<OperationPass<FuncOp>> mlir::createStencilInliningPass() {
  return std::make_unique<StencilInliningPass>();
}<|MERGE_RESOLUTION|>--- conflicted
+++ resolved
@@ -45,11 +45,6 @@
   // Check if inlining is possible
   bool isStencilInliningPossible(stencil::ApplyOp producerOp,
                                  stencil::ApplyOp consumerOp) const {
-<<<<<<< HEAD
-    // Do not inline sequential producers or consumers currently
-    if (producerOp.seq().hasValue() || consumerOp.seq().hasValue())
-      return false;
-
     // Do not inline producer ops that return void values
     bool containsEmptyStores = false;
     producerOp.walk([&](stencil::StoreResultOp resultOp) {
@@ -59,8 +54,6 @@
     if (containsEmptyStores)
       return false;
 
-=======
->>>>>>> ed4537d1
     // Do not inline producers accessed at dynamic offsets
     for (auto operand : llvm::enumerate(consumerOp.operands())) {
       if (operand.value().getDefiningOp() == producerOp &&
